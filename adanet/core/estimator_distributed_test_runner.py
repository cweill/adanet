# Copyright 2019 The AdaNet Authors. All Rights Reserved.
#
# Licensed under the Apache License, Version 2.0 (the "License");
# you may not use this file except in compliance with the License.
# You may obtain a copy of the License at
#
#     https://www.apache.org/licenses/LICENSE-2.0
#
# Unless required by applicable law or agreed to in writing, software
# distributed under the License is distributed on an "AS IS" BASIS,
# WITHOUT WARRANTIES OR CONDITIONS OF ANY KIND, either express or implied.
# See the License for the specific language governing permissions and
# limitations under the License.
"""Used to run estimators for distributed tests.

In distributed tests, we spawn processes to run estimator tasks like chief,
workers, parameter servers. The role of each task is determined by the TF_CONFIG
environment variable.

For more information on how tf.estimator.RunConfig uses TF_CONFIG, see
https://www.tensorflow.org/api_docs/python/tf/estimator/RunConfig.
"""

from __future__ import absolute_import
from __future__ import division
from __future__ import print_function

import contextlib

from adanet.autoensemble.estimator import AutoEnsembleEstimator
from adanet.core.distributed.placement import RoundRobinStrategy
from adanet.core.estimator import Estimator
from adanet.core.subnetwork import Builder
from adanet.core.subnetwork import SimpleGenerator
from adanet.core.subnetwork import Subnetwork
import tensorflow as tf

# pylint: disable=g-direct-tensorflow-import
from tensorflow.python.training import session_manager as session_manager_lib

# Module path changed. Try importing from new and old location to maintain
# backwards compatibility.
# pylint: disable=g-import-not-at-top
try:
  from tensorflow_estimator.python.estimator import training as training_lib
except ImportError:
  from tensorflow.python.estimator import training as training_lib
# pylint: enable=g-import-not-at-top
# pylint: enable=g-direct-tensorflow-import

tf.flags.DEFINE_enum("estimator_type", "estimator", [
    "estimator",
    "autoensemble",
], "The estimator type to train.")

tf.flags.DEFINE_enum("placement_strategy", "replication", [
    "replication",
    "round_robin",
], "The distributed placement strategy.")

tf.flags.DEFINE_string("model_dir", "", "The model directory.")

FLAGS = tf.flags.FLAGS


class SessionManager(session_manager_lib.SessionManager):
  """A session manager with a shorter recovery time."""

  def __init__(self,
               local_init_op=None,
               ready_op=None,
               ready_for_local_init_op=None,
               graph=None,
               recovery_wait_secs=None,
               local_init_run_options=None):
    # Reduced wait time.
    super(SessionManager, self).__init__(
        local_init_op,
        ready_op,
        ready_for_local_init_op,
        graph,
        recovery_wait_secs=.5,
        local_init_run_options=local_init_run_options)


@contextlib.contextmanager
def _monkey_patch_distributed_training_times():
  """Monkey-patches global attributes with subnetwork-specifics ones."""

  old_delay_secs_per_worker = training_lib._DELAY_SECS_PER_WORKER  # pylint: disable=protected-access
  old_session_manager = session_manager_lib.SessionManager

  # monkey-patch global attributes.
  session_manager_lib.SessionManager = SessionManager
  # Override default delay per worker to speed up tests.
  training_lib._DELAY_SECS_PER_WORKER = .2  # pylint: disable=protected-access

  try:
    yield
  finally:
    # Revert monkey-patches.
    session_manager_lib.SessionManager = old_session_manager
    training_lib._DELAY_SECS_PER_WORKER = old_delay_secs_per_worker  # pylint: disable=protected-access


class _DNNBuilder(Builder):
  """A simple DNN subnetwork builder."""

  def __init__(self, name, config, layer_size=3, seed=13):
    self._name = name
    self._layer_size = layer_size
    self._config = config
    self._seed = seed

  @property
  def name(self):
    return self._name

  def build_subnetwork(self,
                       features,
                       logits_dimension,
                       training,
                       iteration_step,
                       summary,
                       previous_ensemble=None):
    seed = self._seed
    if previous_ensemble:
      # Increment seed so different iterations don't learn the exact same thing.
      seed += 1
    num_ps_replicas = self._config.num_ps_replicas if self._config else 0
    partitioner = tf.min_max_variable_partitioner(
        max_partitions=num_ps_replicas)
    with tf.variable_scope("dnn", partitioner=partitioner):
      shared = {}
      with tf.variable_scope("hidden_layer"):
        w = tf.get_variable(
            shape=[2, self._layer_size],
            initializer=tf.glorot_uniform_initializer(seed=seed),
            name="weight")
        hidden_layer = tf.matmul(features["x"], w)

      if previous_ensemble:
        other_hidden_layer = previous_ensemble.weighted_subnetworks[
            -1].subnetwork.shared["hidden_layer"]
        hidden_layer = tf.concat([hidden_layer, other_hidden_layer], axis=1)

      # Use a leaky-relu activation so that gradients can flow even when
      # outputs are negative. Leaky relu has a non-zero slope when x < 0.
      # Otherwise success at learning is completely dependent on random seed.
      hidden_layer = tf.nn.leaky_relu(hidden_layer, alpha=.2)
      shared["hidden_layer"] = hidden_layer

      with tf.variable_scope("logits"):
        logits = tf.layers.dense(
            hidden_layer,
            logits_dimension,
            kernel_initializer=tf.glorot_uniform_initializer(seed=seed))

      summary.scalar("scalar", 3)

      return Subnetwork(
          last_layer=logits, logits=logits, complexity=3, shared=shared)

  def build_subnetwork_train_op(self, subnetwork, loss, var_list, labels,
                                iteration_step, summary, previous_ensemble):
    optimizer = tf.train.AdamOptimizer(learning_rate=.001)
    return optimizer.minimize(loss, var_list=var_list)


def train_and_evaluate_estimator():
  """Runs Estimator distributed training."""

  # The tf.estimator.RunConfig automatically parses the TF_CONFIG environment
  # variables during construction.
  # For more information on how tf.estimator.RunConfig uses TF_CONFIG, see
  # https://www.tensorflow.org/api_docs/python/tf/estimator/RunConfig.
  config = tf.estimator.RunConfig(
      tf_random_seed=42,
      model_dir=FLAGS.model_dir,
      session_config=tf.ConfigProto(
          log_device_placement=False,
          # Ignore other workers; only talk to parameter servers.
          # Otherwise, when a chief/worker terminates, the others will hang.
          device_filters=["/job:ps"]))
  head = tf.contrib.estimator.regression_head(
      loss_reduction=tf.losses.Reduction.SUM_OVER_BATCH_SIZE)

  kwargs = {
      "max_iteration_steps": 50,
      "force_grow": True,
      "delay_secs_per_worker": .2,
      "max_worker_delay_secs": 1,
      "worker_wait_secs": .5,
      # Set low timeout to reduce wait time for failures.
      "worker_wait_timeout_secs": 60,
      "config": config
  }
  if FLAGS.placement_strategy == "round_robin":
    kwargs["experimental_placement_strategy"] = RoundRobinStrategy()
  if FLAGS.estimator_type == "autoensemble":
    feature_columns = [tf.feature_column.numeric_column("x", shape=[2])]
    if hasattr(tf.estimator, "LinearEstimator"):
      linear_estimator_fn = tf.estimator.LinearEstimator
    else:
      linear_estimator_fn = tf.contrib.estimator.LinearEstimator
    if hasattr(tf.estimator, "DNNEstimator"):
      dnn_estimator_fn = tf.estimator.DNNEstimator
    else:
      dnn_estimator_fn = tf.contrib.estimator.DNNEstimator
    candidate_pool = {
        "linear":
            linear_estimator_fn(
                head=head,
                feature_columns=feature_columns,
                optimizer=tf.train.AdamOptimizer(learning_rate=.001)),
        "dnn":
            dnn_estimator_fn(
                head=head,
                feature_columns=feature_columns,
                optimizer=tf.train.AdamOptimizer(learning_rate=.001),
                hidden_units=[3]),
        "dnn2":
            dnn_estimator_fn(
                head=head,
                feature_columns=feature_columns,
                optimizer=tf.train.AdamOptimizer(learning_rate=.001),
                hidden_units=[5])
    }

    estimator = AutoEnsembleEstimator(
        head=head, candidate_pool=candidate_pool, **kwargs)

  elif FLAGS.estimator_type == "estimator":
    subnetwork_generator = SimpleGenerator([
        _DNNBuilder("dnn1", config, layer_size=3),
        _DNNBuilder("dnn2", config, layer_size=4),
        _DNNBuilder("dnn3", config, layer_size=5),
    ])

    estimator = Estimator(
        head=head, subnetwork_generator=subnetwork_generator, **kwargs)

  def input_fn():
    xor_features = [[1., 0.], [0., 0], [0., 1.], [1., 1.]]
    xor_labels = [[1.], [0.], [1.], [0.]]
    input_features = {"x": tf.constant(xor_features, name="x")}
    input_labels = tf.constant(xor_labels, name="y")
    return input_features, input_labels

  train_hooks = [
      tf.train.ProfilerHook(save_steps=25, output_dir=FLAGS.model_dir)
  ]
  # Train for three iterations.
  train_spec = tf.estimator.TrainSpec(
<<<<<<< HEAD
      input_fn=input_fn, max_steps=150, hooks=train_hooks)
  eval_spec = tf.estimator.EvalSpec(input_fn=input_fn, steps=1)
=======
      input_fn=input_fn, max_steps=300, hooks=train_hooks)
  eval_spec = tf.estimator.EvalSpec(
      input_fn=input_fn, steps=1, start_delay_secs=.5, throttle_secs=.5)
>>>>>>> 24f61efd

  # Calling train_and_evaluate is the official way to perform distributed
  # training with an Estimator. Calling Estimator#train directly results
  # in an error when the TF_CONFIG is setup for a cluster.
  tf.estimator.train_and_evaluate(estimator, train_spec, eval_spec)


def main(unused_argv):
  # Reduce hard-coded waits, delays, and timeouts for quicker tests.
  with _monkey_patch_distributed_training_times():
    train_and_evaluate_estimator()


if __name__ == "__main__":
  tf.app.run()<|MERGE_RESOLUTION|>--- conflicted
+++ resolved
@@ -252,14 +252,9 @@
   ]
   # Train for three iterations.
   train_spec = tf.estimator.TrainSpec(
-<<<<<<< HEAD
-      input_fn=input_fn, max_steps=150, hooks=train_hooks)
-  eval_spec = tf.estimator.EvalSpec(input_fn=input_fn, steps=1)
-=======
       input_fn=input_fn, max_steps=300, hooks=train_hooks)
   eval_spec = tf.estimator.EvalSpec(
       input_fn=input_fn, steps=1, start_delay_secs=.5, throttle_secs=.5)
->>>>>>> 24f61efd
 
   # Calling train_and_evaluate is the official way to perform distributed
   # training with an Estimator. Calling Estimator#train directly results
